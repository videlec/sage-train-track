#*****************************************************************************
#       Copyright (C) 2013 Thierry Coulbois <thierry.coulbois@univ-amu.fr>
#
#  Distributed under the terms of the GNU General Public License (GPL)
#                  http://www.gnu.org/licenses/
#*****************************************************************************
<<<<<<< HEAD

from sage.graphs.graph import DiGraph
from sage.combinat.words.word import Word
from sage.graphs.graph import DiGraph
=======
from sage.graphs.graph import DiGraph
from sage.combinat.words.word import Word
>>>>>>> 24cb5be0


class GraphWithInverses(DiGraph):
     """
     A GraphWithInverses is a simplicial oriented graph, with labeled
     edges. Labels form an AlphabetWithInverses.  Each edge has a
     reversed edge. This is intended to be consistent with Serre's
     definition of graph in [Trees].

     ``GraphWithInverses`` can be created from:

     - a dictionnary that maps letters of the alphabet to lists
     ``(initial_vertex,terminal_vertex)``

     or alternatively

     - from a list of edges: ``[initial_vertex,terminal_vertex,letter]``.

     EXAMPLES::

     sage: print GraphWithInverses({'a':(0,0),'b':(0,1),'c':(1,0)})
     Graph with inverses: a: 0->0, b: 0->1, c: 1->0

     sage: print GraphWithInverses([[0,0,'a'],[0,1,'b'],[1,0,'c']])
     Graph with inverses: a: 0->0, b: 0->1, c: 1->0

     AUTHORS:

     - Thierry Coulbois (2013-05-16): beta.0 version
     """
     def __init__(self,data=None,alphabet=None):

          self._initial={}
          self._terminal={}

          letters=[]
          if isinstance(data,dict):
               new_data=dict()
               for a in data:
                    letters.append(a)
                    if data[a][0] in new_data:
                         if data[a][1] in new_data[data[a][0]]:
                              new_data[data[a][0]][data[a][1]].append(a)
                         else:
                              new_data[data[a][0]][data[a][1]]=[a]
                    else:
                         new_data[data[a][0]]={data[a][1]:[a]}

               data=new_data

          elif isinstance(data,list):
               new_data=dict()
               for e in data:
                    letters.append(e[2])
                    if e[0] in new_data:
                         if e[1] in new_data[e[0]]:
                              new_data[e[0]][e[1]].append(e[2])
                         else:
                              new_data[e[0]][e[1]]=[e[2]]
                    else:
                         new_data[e[0]]={e[1]:[e[2]]}
               data=new_data


          if alphabet is None:
<<<<<<< HEAD
               alphabet = AlphabetWithInverses(self._initial.keys())
=======
              from inverse_alphabet import AlphabetWithInverses
              alphabet = AlphabetWithInverses(self._initial.keys())
>>>>>>> 24cb5be0

          self._alphabet=alphabet


          DiGraph.__init__(self,data=data,loops=True,multiedges=True,vertex_labels=True,pos=None,format=None,\
                                boundary=[],weighted=None,implementation='c_graph',sparse=True)


          for e in self.edges():
               self._initial[e[2]]=e[0]
               self._terminal[e[2]]=e[1]
               self._initial[alphabet.inverse_letter(e[2])]=e[1]
               self._terminal[alphabet.inverse_letter(e[2])]=e[0]



     def copy(self):
          """
          A copy of ``self``.

          WARNING:

          The alphabet is NOT copied.
          """

          return self.__class__(self,alphabet=self._alphabet)


     def __str__(self):
          """
          String representation of ``self``.
          """
          result="Graph with inverses: "
          for a in self._alphabet.positive_letters():
               result=result+a+": {0}->{1}, ".format(self.initial_vertex(a),self.terminal_vertex(a))
          result=result[:-2]
          return result

     def alphabet(self):
          """
          The ``AlphabetWithInverses`` that labels the edges of ``self``.
          """
          return self._alphabet

     def initial_vertex(self,edge_label):
          """
          Initial vertex of the edge labeled with ``edge_label`.
          """
          return self._initial[edge_label]

     def set_initial_vertex(self,e,v):
          """
          Sets the initial vertex of the edge ```e`` to the vertex
          ``v``.

          Consistantly sets the terminal vertex of the edge label by
          the inverse of ``e`` to the vertex ``v``.
          """

          w=self.initial_vertex(e)
          ww=self.terminal_vertex(e)
          pe=self._alphabet.to_positive_letter(e)
          if e==pe:
               DiGraph.delete_edge(self,w,ww,pe)
               DiGraph.add_edge(self,v,ww,pe)
          else:
               DiGraph.delete_edge(self,ww,w,pe)
               DiGraph.add_edge(self,ww,v,pe)
          self._initial[e]=v
          self._terminal[self._alphabet.inverse_letter(e)]=v


     def terminal_vertex(self,edge_label):
          """
          Terminal vertex of the edge labeled by ``edge_label``.
          """

          return self._terminal[edge_label]

     def set_terminal_vertex(self,e,v):
          """
          Sets the terminal vertex of the edge ``e`` to the vertex
          ``v``.

          Consistantly sets the initial vertex of the edge label by
          the inverse of ``e`` to the vertex ``v``.
          """
          w=self.initial_vertex(e)
          ww=self.terminal_vertex(e)
          pe=self._alphabet.to_positive_letter(e)
          if e==pe:
               DiGraph.delete_edge(self,w,ww,pe)
               DiGraph.add_edge(self,w,v,pe)
          else:
               DiGraph.delete_edge(self,ww,w,pe)
               DiGraph.add_edge(self,v,w,pe)

          self._terminal[e]=v
          self._initial[self._alphabet.inverse_letter(e)]=v

     def reverse_path(self,path):
          """
          Reverse path of ``path``.
          """
          return Word([self._alphabet.inverse_letter(e) for e in reversed(path)])

     def add_edge(self,u,v=None,label=None):
          """
          Add a new edge.

          INPUT: The following forms are all accepted

          - G.add_edge(1,2,'a')
          - G.add_edge((1,2,'a'))
          - G.add_edge(1,2,['a','A'])
          - G.add_edge((1,2,['a','A']))

          OUTPUT:

          the label of the new edge.

          WARNING:

          Does not change the alphabet of ``self``. (the new label is
          assumed to be already in the alphabet).

          """

          if label is None:
               v=u[1]
               label=u[2]
               u=u[0]

          if isinstance(label,list):
               DiGraph.add_edge(self,u,v,label[0])
               self._initial[label[0]]=u
               self._initial[label[1]]=v
               self._terminal[label[1]]=u
               self._terminal[label[0]]=v
               label=label[0]

          else:
               DiGraph.add_edge(self,u,v,label)
               self._initial[label]=u
               self._terminal[label]=v
               inv_label=self.alphabet().inverse_letter(label)
               self._initial[inv_label]=v
               self._terminal[inv_label]=u

          return label

     def new_vertex(self):
          """
          The least integer that is not a vertex of ``self``.
          """
          i=0
          done=False
          while not done:
               if i not in self.vertices():
                   done=True
               i=i+1
          return i-1

     def new_vertices(self,n):
          """
          A list of length ``n`` of integers that are not vertices of
          ``self``.
          """
          i=0
          result=[]
          while n>0:
               if i not in self.vertices():
                   result.append(i)
                   n=n-1
               i=i+1
          return result


     def add_vertex(self,i=None):
          """
          Add a new vertex with label ``i`` or the least integer which
          is not already a vertex.

          OUTPUT:

          the new vertex.
          """
          if i==None:
               i=self.new_vertex()
          DiGraph.add_vertex(self,i)
          return i

     def remove_edge(self,e):
          """
          Removes the edge ``e`` (together with its inverse). Removes ``e``
          (and its inverse) from the alphabet.
          """
          pe=self._alphabet.to_positive_letter(e)
          ee=self._alphabet.inverse_letter(e)
          DiGraph.delete_edge(self,self.initial_vertex(pe),self.terminal_vertex(pe),pe)
          self._alphabet.remove_letter(e)
          self._initial.pop(e)
          self._initial.pop(ee)
          self._terminal.pop(e)
          self._terminal.pop(ee)

     def remove_vertex(self,v):
          """
          Removes the vertex ``v`` from ``self``.

          WARNING:

          ``v`` must be an isolated vertex.

          """
          DiGraph.delete_vertex(self,v)

     def reduce_path(self,path):
          """
          Reduced path homotopic (relative to endpoints) to ``path``.
          """
          result = list(path)

          i=0
          j=1
          long=len(result)
          while (j<long):
               k=0
               while i-k>=0 and j+k<long and self._alphabet.are_inverse(result[i-k],result[j+k]): k=k+1
               i=i-k+1
               j=j+k+1
               if j-1<long:
                    result[i]=result[j-1]
               else:
                    i=i-1
          return Word(result[0:i+1])

     def common_prefix_length(self,p,q):
        """
        Length of the common prefix of the paths ``p`` and ``q``.

        WARNING:

        ``p`` and ``q`` are assumed to be reduced.

        EXAMPLES::

        sage: rose_graph(AlphabetWithInverses(3)).common_prefix_length("aBaa","aBcb")
        2
        """
        k=0
        while(k<len(p) and k<len(q) and p[k]==q[k]): k=k+1
        return k

     def is_prefix(self,p,q):
          """
          ``True`` if the path ``p`` is a prefix of ``q``.

          WARNING:

          ``p`` and ``q`` are assumed to be reduced.

          """

          i=0
          l=len(p)
          if l<=len(q):
               done=False
               while i<l and not done:
                    done= not p[i]==q[i]
                    i=i+1
               return not done
          else:
               return False



     def connected_components(self,edge_list=None):
          """
          The list of connected components (each as a list of
          edges) of the subgraph of ``self`` spanned by ``edge_list``.
          """
          if edge_list==None: return DiGraph.connected_components(self)
          components=[]
          vertices=[]
          for e in edge_list:
               v=self.initial_vertex(e)
               vv=self.terminal_vertex(e)
               t=[i for i in xrange(len(components)) if v in vertices[i] or vv in vertices[i]]
               if len(t)==0:
                    components.append([e])
                    if v!=vv:
                         vertices.append([v,vv])
                    else:
                         vertices.append([v])
               elif len(t)==1:
                    components[t[0]].append(e)
                    if v not in vertices[t[0]]:
                         vertices[t[0]].append(v)
                    elif vv not in vertices[t[0]]:
                         vertices[t[0]].append(vv)
               elif len(t)==2:
                    components[t[0]]=components[t[0]]+components[t[1]]+[e]
                    vertices[t[0]]=vertices[t[0]]+vertices[t[1]]
                    components.pop(t[1])
                    vertices.pop(t[1])
          return components


     def core_subgraph(self,edge_list):
          """
          Core subgraph (the list of edges that belong to at least one
          loop) of the subgraph of ``self`` spanned by edge_list.
          """

          A=self._alphabet
          core=[]
          tree=[]
          outgoing={}
          for e in edge_list:
               v=self.initial_vertex(e)
               vv=self.terminal_vertex(e)
               if v in outgoing.keys():
                    outgoing[v].append(e)
               else:
                    outgoing[v]=[e]
               if vv in outgoing.keys():
                    outgoing[vv].append(A.inverse_letter(e))
               else:
                    outgoing[vv]=[A.inverse_letter(e)]
          done=False
          while not done:
               done=True
               for v in outgoing.keys():
                    if len(outgoing[v])==1:
                         done=False
                         e=outgoing[v][0]
                         vv=self.terminal_vertex(e)
                         outgoing[v].remove(e)
                         outgoing[vv].remove(A.inverse_letter(e))
          for v in outgoing.keys():
               for e in outgoing[v]:
                    if A.is_positive_letter(e): core.append(e)
          return core



     def turns(self):
        """
        List of turns of the graph.

        A turn is a tuple (a,b) of edges outgoing from the same
        vertex. a is less than b in the ``self.alphabet()`` order.
        """
        A=self._alphabet
        return [(a,b) for a in A for b in A if a!=b and A.less_letter(a,b) and self.initial_vertex(a)==self.initial_vertex(b)]


     def extensions(self,u,turns):
          """
          List of edges a such that the turn between ``u`` and a is in ``turns``.
          """
          uu=self._alphabet.inverse_letter(u[-1])
          result=[]
          for t in turns:
               if t[0]==uu: result.append(t[1])
               elif t[1]==uu: result.append(t[0])
          return result



     def subdivide(self,edge_list):
          """
          Subdvides the edges in ``edge_list`` into two edges.

          WARNING:

          Edges in ``edge_list`` are assumed to be distinct.

          OUTPUT:

          A dictionnary that maps an old edge to a path in the new
          graph.
          """
          A=self._alphabet
          result_map=dict((e,Word([e])) for e in A)
          new_edges=A.add_new_letters(len(edge_list))
          new_vertices=self.new_vertices(len(edge_list))

          for i,e in enumerate(edge_list):
               ee=A.inverse_letter(e)
               v=new_vertices[i]
               vi=self.initial_vertex(e)
               vt=self.terminal_vertex(e)
               f=new_edges[i][0]
               ee=A.inverse_letter(e)
               ff=new_edges[i][1]
               self.set_terminal_vertex(e,v)
               self.add_edge(v,vt,[f,ff])
               result_map[e]=result_map[e]*Word([f])
               result_map[ee]=Word([ff])*result_map[ee]
          return result_map


     def fold(self,edges_full,edges_partial):
          """
          Folds the list of edges.

          Some edges are fully folded and some are only partially
          folded. All edges are assumed to start form the same vertex.
          Edges are given by their label.

          The first element of ``edges_full`` is allowed to be a tuple ``(path,'path')`` and
          not an ``edge_label``.

          OUTPUT:

          A dictionnay that maps an old edge to the path in
          the new graph.
          """

          A=self._alphabet
          edge_map=dict((e,Word([e])) for e in A)

          if len(edges_full)>0: # we just need to collapse edges
               e0=edges_full[0]
               if isinstance(e0,tuple) and e0[1]=='path': #e0 stands for a path
                    e0=e0[0]
               else:
                    e0=Word([e0])
               ee0=self.reverse_path(e0)
               v0=self.terminal_vertex(e0[-1])
               identified_vertices=set([v0])
               for e in edges_full[1:]:
                    identified_vertices.add(self.terminal_vertex(e))
                    edge_map[e]=e0
                    edge_map[A.inverse_letter(e)]=ee0
                    self.remove_edge(e)
          else:
               [e0,ee0]=A.add_new_letter()
               v0=self.new_vertex()
               self.add_edge(self.initial_vertex(edges_partial[0]),v0,[e0,ee0])
               e0=Word([e0])
               ee0=Word([ee0])

          for e in edges_partial:
               ee=A.inverse_letter(e)
               self.set_initial_vertex(e,v0)
               edge_map[e]=e0*edge_map[e]
               edge_map[ee]=edge_map[ee]*ee0

          if len(edges_full)>0:
               for e in A:
                    v=self.initial_vertex(e)
                    if v!=v0 and v in identified_vertices:
                         self.set_initial_vertex(e,v0)
               for v in identified_vertices:
                    if v!=v0:
                         self.remove_vertex(v)

          return edge_map



     def contract_edges(self,edge_list):
          """
          Contract a list of edges.

          Each connected component is contracted to one of its
          vertices.

          OUTPUT:

          A dictionnary that maps an old edge to its image in the new
          graph.
          """
          components=self.connected_components(edge_list)
          return self.contract_forest(components)


     def contract_forest(self,forest):
          """
          Contract the forest.

          Each tree of the forest is contracted to the initial vertex of its first
          edge.

          INPUT:

          ``forest`` is a list of disjoint subtrees each given as
          lists of edges.

          OUTPUT:

          A dictionnary that maps an old edge to its image in the new
          graph.
          """
          A=self._alphabet


          edge_map=dict((e,Word([e])) for e in A)
          vertex_map={}

          for tree in forest:
               first=True
               for e in tree:
                    if first:
                         vtree=self.initial_vertex(e)
                         first=False
                    vertex_map[self.initial_vertex(e)]=vtree
                    vertex_map[self.terminal_vertex(e)]=vtree
                    edge_map[e]=Word([])
                    edge_map[A.inverse_letter(e)]=Word([])
                    self.remove_edge(e)

          for e in A:
               v=self.initial_vertex(e)
               if v in vertex_map and v!=vertex_map[v]:
                    self.set_initial_vertex(e,vertex_map[self.initial_vertex(e)])
                    if self.has_vertex(v):
                         self.remove_vertex(v)

          return edge_map

     def find_tails(self):
          """
          The forest (as a list of list of edges) outside the core graph.

          (that is to say edges that do not belong to any loop in the
          graph.)
          """
          outgoing={}
          outgoing.update((v,[]) for v in self.vertices())
          A=self._alphabet
          for a in A.positive_letters():
               outgoing[self.initial_vertex(a)].append(a)
               outgoing[self.terminal_vertex(a)].append(A.inverse_letter(a))

          valence_1=[]
          edges_1=[]
          done=False
          while not done:
               done=True
               for v in self.vertices():
                    if len(outgoing[v])==1:
                         done=False
                         valence_1.append(v)
                         e=outgoing[v][0]
                         vv=self.terminal_vertex(e)
                         outgoing[vv].remove(A.inverse_letter(e))
                         outgoing[v].remove(e)
                         edges_1.append(e)
          forest=[]
          for e in reversed(edges_1):
              if self.terminal_vertex(e) in valence_1:
                   forest[len(forest)-1].append(A.inverse_letter(e))
              else:
                   forest.append([A.inverse_letter(e)])
          return forest


     def find_valence_2_vertices(self):
          """
          The list of paths with all inner vertices of valence 2.
          """
          outgoing={}
          outgoing.update((v,[]) for v in self.vertices())
          A=self._alphabet
          for a in A:
               outgoing[self.initial_vertex(a)].append(a)
          valence_2=set(v for v in outgoing if len(outgoing[v])==2)

          lines=[]

          while len(valence_2)>0:
               vi=valence_2.pop()
               vt=vi
               e=outgoing[vi][0]
               f=outgoing[vt][1]
               ee=A.inverse_letter(e)
               ff=A.inverse_letter(f)
               line=[ee,f]
               vi=self.terminal_vertex(e)
               vt=self.terminal_vertex(f)
               while vi in valence_2:
                    valence_2.remove(vi)
                    if outgoing[vi][0]==ee:
                         e=outgoing[vi][1]
                    else:
                         e=outgoing[vi][0]
                    ee=A.inverse_letter(e)
                    vi=self.terminal_vertex(e)
                    line.insert(0,ee)
               while vt in valence_2:
                    valence_2.remove(vt)
                    if outgoing[vt][0]==ff:
                         f=outgoing[vt][1]
                    else:
                         f=outgoing[vt][0]
                    ff=A.inverse_letter(f)
                    vt=self.terminal_vertex(f)
                    line.append(f)
               lines.append(line)


          return lines

     def maximal_tree(self):
          """
          A maximal tree for ``self``.

          OUTPUT:

          - A list of positive letters.

          WARNING:

          If ``self`` is not connected, returns a maximal tree of the
          connected component of the first edge labeled by the first
          letter of the alphabet.

          SEE ALSO:

          GraphWithInverses.spanning_tree()
          """

          tree=[]
          A=self._alphabet
          tree_vertices=[self.initial_vertex(A[0])]
          done=False
          while not done:
               done=True
               for a in A.positive_letters():
                    if self.initial_vertex(a) in tree_vertices and self.terminal_vertex(a) not in tree_vertices:
                         tree.append(a)
                         tree_vertices.append(self.terminal_vertex(a))
                         done=False
                    elif self.terminal_vertex(a) in tree_vertices and self.initial_vertex(a) not in tree_vertices:
                         tree.append(a)
                         tree_vertices.append(self.initial_vertex(a))
                         done=False
          return tree

     def spanning_tree(self):
          """
          A spanning tree.

          OUPUT:

          a dictionnary that maps each vertex to an edge-path from the origin vertex.

          SEE ALSO:

          ``maximal_tree()`` that returns a list of edges of a spanning tree.

          WARNING:

          ``self`` must be connected.
          """

          A=self._alphabet
          tree={self.initial_vertex(A[0]):Word()}

          done=False
          while not done:
               done=True
               for a in A.positive_letters():
                    vi=self.initial_vertex(a)
                    vt=self.terminal_vertex(a)
                    if vi in tree and vt not in tree:
                         tree[vt]=self.reduce_path(tree[vi]*Word([a]))
                         done=False
                    elif vt in tree and vi not in tree:
                         tree[vi]=self.reduce_path(tree[vt]*Word([A.inverse_letter(a)]))
                         done=False
          return tree



     def plot(self,edge_labels=True,graph_border=True,**kwds):
          return DiGraph.plot(DiGraph(self),edge_labels=edge_labels,graph_border=graph_border,**kwds)

     @staticmethod
     def valence_3(rank):
          """
          A strongly connected graph with all vertices of valence 3 and of given rank.

          ``rank`` is assumed to be greater or equal than 2.
          """

          graph=dict()
          A=AlphabetWithInverses(3*rank-3)
          for i in xrange(rank-2):
               graph[A[2*i]]=(2*i+1,2*i+3)
               graph[A[2*i+1]]=(2*i+1,2*i+2)
               graph[A[i+2*rank-4]]=(2*i,2*i+2)
          graph[A[3*rank-6]]=(2*rank-4,2*rank-3)
          graph[A[3*rank-5]]=(0,2*rank-3)
          graph[A[3*rank-4]]=(0,1)

          return GraphWithInverses(graph,A)


     @staticmethod
     def rose_graph(alphabet):
          """
          The rose graph labeled by the alphabet.

          The alphabet is copied.
          """
          graph=GraphWithInverses()
          graph._alphabet=alphabet.copy()

          for a in alphabet.positive_letters():
               graph.add_edge(0,0,[a,alphabet.inverse_letter(a)])
          return graph



class MetricGraph(GraphWithInverses):
     """
     Graph with edges labeled by an AlphabetWithInverses, with length on edges.
     """

     def length(self,a):
          pass<|MERGE_RESOLUTION|>--- conflicted
+++ resolved
@@ -4,15 +4,9 @@
 #  Distributed under the terms of the GNU General Public License (GPL)
 #                  http://www.gnu.org/licenses/
 #*****************************************************************************
-<<<<<<< HEAD
 
 from sage.graphs.graph import DiGraph
 from sage.combinat.words.word import Word
-from sage.graphs.graph import DiGraph
-=======
-from sage.graphs.graph import DiGraph
-from sage.combinat.words.word import Word
->>>>>>> 24cb5be0
 
 
 class GraphWithInverses(DiGraph):
@@ -78,12 +72,8 @@
 
 
           if alphabet is None:
-<<<<<<< HEAD
-               alphabet = AlphabetWithInverses(self._initial.keys())
-=======
               from inverse_alphabet import AlphabetWithInverses
               alphabet = AlphabetWithInverses(self._initial.keys())
->>>>>>> 24cb5be0
 
           self._alphabet=alphabet
 
